
# 2.1.0 (Unreleased)

<<<<<<< HEAD
* Add elfSoname AuxData definition
=======
* Stop generating debian metapackages and packages with the version attached
  to the package name. Updates in the apt-repository now support multiple
  package versions and upgrading `gtirb` with `apt-get upgrade`.
>>>>>>> 5488d580

# 2.0.0

* The Java API has been substantially reworked. Including:
  * Most of the core API classes now have a more polished interface.
  * The API for handling AuxData has been completely redesigned.
  * New testing infrastructure based on JUnit5 has been added.
  * More extensive test cases have been added.
* Add elfStackExec and elfStackSize AuxData definitions
* Add `IR.modules_named` helper method to Python API.
* Add `IR.findModules(String name)` helper method to Java API.

# 1.12.0

* Add elfDynamicInit and elfDynamicFini AuxData definitions

# 1.11.0

Note that this release, due to changes to the protobuf definitions of symbolic
expression attributes, is backwards-incompatible with previous GTIRB files.

* Replace symbolic expression attributes with composable labels.

# 1.10.9

* Added support for bool values in AuxData.
* Added elfSymbolVersions provisional AuxData definition.
* The GTIRB file format has changed to include a prefix containing a "magic"
  identifier and the GTIRB protobuf version number to allow easier id of
  GTIRB files. The change is not backwards compatible. Newer versions of
  GTIRB will not be able to load older GTIRB files.
* Converted the decode mode from an arbitrary integer into a ProtoBuf enum.
  This obviously breaks compatibility with older GTIRB files.

# 1.10.8

* Ubuntu 18 and gcc7 are no longer supported.


# 1.10.7

* Added support for floating-point numbers in AuxData.
* Disabled testing the Python API using `setup.py test`. The tests can still be
  run using ctest or Python's unittest module.
* Improved the performance of the Python API's ByteBlock.references property.
* Fixed a pair of bugs in C++ support for variants in AuxData

# 1.10.6

* Added type annotations to python API and made them available in package.
* Removed install-python target.

# 1.10.5

* Added various symbolic expression attributes.
* Updated Java API

# 1.10.4

* Removed SymStackConst support
* Added variant (union) support for AuxData
* Removed address and size from modules
* Modified Module::findSections(string) to return a range instead of iterator
* Added IR::findSection(string) to C++ API

# 1.10.3

* Added offset helpers to Python API
* Better support for `std::byte` when working with `ByteInterval`
* Fixed a bug which manifested when serializing a big-endian IR

# 1.10.2

* Updated "address" iteration order to compare size if addresses are the same
  and UUIDs if addresses and sizes are the same so that it can be used to
  store objects in ordered containers.
* Fixed some bugs where modifying an object's address or size would cause
  findNodeOn to return incorrect results.
* Improved performance of findNodeOn and findNodeAt queries.

# 1.10.1

* Added module-level endianess flag, for use in archtectures with multiple
  possible endians for its code blocks.
* Introduce iteration helpers cfgPredecessors and cfgSuccessors.

# 1.9.0

* Introduce attributes for symbolic expressions to the core IR.
* Reduce asymptotic complexity of iterating over blocks in a large number of
  byte intervals.
* Fixed bug where searching for blocks by address could return incorrect matches.
* Fixed bug where `ByteInterval::addBlock` would refuse to move an existing
  block to a new offset if it was already present.

# 1.8.5

* Make Python Offset objects immutable and make Offsets equivalent when they
  refer to the same displacement from the same element.

# 1.8.4

* Fix bug where Symbol iteration could get out of order when symbols refer to
  blocks in byte intervals that are relocated.

# 1.8.3

* Fix bug that didn't add CodeBlocks to the CFG if the CodeBlocks were added to
  a ByteInterval before it was added to the IR.

# 1.8.2

* The C++ API build no longer generates a `libgtirb.so.1` symlink. This has the
  effect of requiring clients to link against the full version number (e.g.,
  `libgtirb.so.1.8.2`) to ensure ABI compatibility while we continue to make
  rapid improvements to the library.

# 1.5.0

* In the Python API:
  * Removed `Node.from_uuid` and added `get_by_uuid` to `IR`s.
    This changes UUID lookup from a global cache to a per-IR cache;
    this means you can now have two IRs exist that share UUIDs but have
    different contents, for example.
  * Added convienience properties to all node types to find the parent nodes
    they belong to.

# 1.4.6

* Implement std::hash for Addr objects.

# 1.4.5

* Explicitly disable copy and move constructors for the Node class hierarchy in
  C++. This avoids a class of errors where nodes cannot be found by
  Node::getByUUID.

# 1.4.4

* Build/install libgtirb.so.1 symlink on linux.

# 1.4.3
* Remove the python-egg cmake target, add the python-wheel cmake target

# 1.4.2

* Don't use __declspec(dllimport) on Windows.

# 1.4.1

* Add ISA enums for PPC64, ARM64, MIPS32, and MIPS64.

# 1.3.2

* Access functions for converting to/from protobuf are no longer public in the C++ API.
* The proto library is no longer dllexported.
* GTIRB_EXPORT_API no longer uses dllimport on the client side.

# 1.3.1

* No longer installs Python files by default. Added a new 'install-python'
  target to install Python files.

# 1.3.0

* Added a new field to symbols, `at_end`, which allows symbols to point to the end
  of their referents as well as the beginning.

# 1.2.1

* Moved protobuf definitions into gtirb.proto package (gtirb::proto namespace
  in C++).
* Installing the Python API now respects CMAKE_INSTALL_PREFIX and DESTDIR with
  their usual semantics.

# 1.2.0

* AuxData and AuxDataContainer in the C++ API have been reworked to provide cleaner type safety.
  * AuxData is now retrieved directly from an AuxDataContainer using
	a schema class that specifies both the name of the AuxData object
	as well as its type.
  * Schemata for AuxData types must be registered at process startup
    before GTIRB objects are constructed or unserialized.

# 1.1.1

* Fixed a bug where changing the address of a block caused lookups of symbol
  by address to fail in some cases.

# 1.1.0

* Added a new API for accessing GTIRB, written in Java. This API is not yet
  released, and as such, has missing features, is not yet documented, and may
  change at any time. For more information, look at the contents of the `java`
  directory.

# 1.0.0

This is a major backwards-incompatible release.  The protobuf
specification has changed significantly resulting in protobuf version
1 which is now tracked in `version.txt` in the base of this
repository.  (The original protobuf version was version 0.)  The
changes in this release are primarily intended to enable *binary
rewriting* use cases on GTIRB.  Other changes to the protobuf
specification are for more general cleanup, simplification, and
clarification.  In addition, a new Common Lisp GTIRB API is now
included along with the C++ and Python APIs.  A list of specific
changes follows.  Complete documentation of all new objects and
structures is provided in the GTIRB manual.

* A `version` field is now present on GTIRB IR instances.  The value
  of this field is now `1`.  The old value of `0` is the protobuf
  default for a missing field.
* The control flow graph (CFG) is now a child of the IR instead of
  living under a specific module.  This means that a multi-module IR
  now has a single pan-module CFG.
* The `Block` object has been renamed to `CodeBlock` and the
  `DataObject` to `DataBlock`.
* A new object has been added to the GTIRB `Section`s named
  `ByteInterval`s.  This replaces the `ByteMap` in the previous GTIRB
  version.  A `ByteInterval` has:
  * An *optional* fixed address indicating its location in memory.
    Without an address the location of the `ByteInterval` is not
    specified allowing it to float to enable easier binary rewriting.
  * A `size` specifying the extend of the `ByteInterval` in memory.
    If this size is larger than the contents of the `ByteInterval`
    then the extension of the `ByteInterval` in memory beyond the end
    of the contents is un-allocated.
  * A byte vector named `contents` holding the contents of the `ByteInterval`.
  * A map from offsets to symbolic expressions.
  * A list of blocks holding `CodeBlock`s and `DataBlock`s.
* The `address` field has been removed from `Block`s.
* The `address` and `size` fields have been removed from `Section`s.
* An offset from the start of their `ByteInterval` have been added to blocks.
* The following fields have been removed from `Module`s:
  * `image_byte_map`
  * `symbolic_operands`
  * `blocks` and
  * `data`.
* An entry point stored as a `CodeBlock` has been added to `Module`s.
* A list of `ByteIntervals` has been added to `Section`s.
* The `ISAID` enumeration on module is renamed to `ISA`.
* Instead of an `AuxDataContainer` object we now hold a
  `map<string, AuxData>` on modules and IRs.
* The following GTIRB enumerations are modified: `ISA`, `FileFormat`,
  `SymbolKind`, and `SectionFlag`.  The goals of these modifications
  is to simplify the enumerations and ensure that all included options
  are both necessary and orthogonal.
* Sections now include have `SectionFlag`s to store common properties
  such as `readable`, `writeable`, or `executable`.

# 0.3.0

* You can now enable and disable the building of certain APIs when calling CMake,
  via the following flags:
  * `GTIRB_CXX_API` to control the building of the C++ API, on by default
  * `GTIRB_PY_API` to control the building of the Python API, on by default if `python3` is installed on your system
* The following changes have been made to the Python API:
  * `Serialization.decode` can now take a `bytes` object
    in addition to a `BytesIO` object.
  * If an unknwon type is encountered while decoding `AuxData`,
    it will be placed in `data` as a `bytes`-like object
    instead of throwing a `DecodeError`.
    Unknown data decoded this way can be then encoded again.
    It is still an error to encode unknown types of auxdata
    not in the manner described above.
* ImageByteMap::setData() has been extended to support arbitrary iterator types.
* We now build documentation for the Python API using
  [Sphinx](https://www.sphinx-doc.org/en/master/). To generate all
  documentation locally, call `make doc` after calling `cmake`; this will
  generate both C++ and Python API documentation. To only make one or the
  other, call `make doxy` or `make sphinx`, respectively.
  * Making the Sphinx documentation will require the following Python packages:
    ```bash
    pip3 install sphinx sphinx-autodoc-typehints
    ```

# 0.2.0

* Added a new Python API, meant to be a high-level wrapper over the
  Protobuf-generated one. To make use of it, add the `python` folder
  from your build directory to your `PYTHONPATH`. The package is named `gtirb`.
* CMake now won't automatically download and install its dependencies,
  so that the user has control over which versions are in use.
  The version requirements for Boost and Protobuf are listed in `README.md`.
* Updated the sanctioned AuxData definitions.
* Fix for build issue when using Boost 1.71.0.

# 0.1.1

* Initial public release.<|MERGE_RESOLUTION|>--- conflicted
+++ resolved
@@ -1,13 +1,10 @@
 
 # 2.1.0 (Unreleased)
 
-<<<<<<< HEAD
-* Add elfSoname AuxData definition
-=======
 * Stop generating debian metapackages and packages with the version attached
   to the package name. Updates in the apt-repository now support multiple
   package versions and upgrading `gtirb` with `apt-get upgrade`.
->>>>>>> 5488d580
+* Add elfSoname AuxData definition
 
 # 2.0.0
 
