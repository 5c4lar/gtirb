--- conflicted
+++ resolved
@@ -9,13 +9,7 @@
 from .block import ByteBlock, CodeBlock, DataBlock
 from .node import Node
 from .proto import ByteInterval_pb2, SymbolicExpression_pb2
-<<<<<<< HEAD
-from .symbolicexpression import (
-    SymAddrAddr,
-    SymAddrConst,
-    SymbolicExpression,
-    SymStackConst,
-)
+from .symbolicexpression import SymAddrAddr, SymAddrConst, SymbolicExpression
 from .util import (
     DictLike,
     SetWrapper,
@@ -25,10 +19,6 @@
     _SingleParentIndexedAttribute,
     get_desired_range,
 )
-=======
-from .symbolicexpression import SymAddrAddr, SymAddrConst, SymbolicExpression
-from .util import DictLike, SetWrapper, get_desired_range, nodes_at, nodes_on
->>>>>>> 4fb13322
 
 SymbolicExpressionElement = typing.Tuple[
     "ByteInterval", int, SymbolicExpression
