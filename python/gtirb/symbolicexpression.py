--- conflicted
+++ resolved
@@ -267,94 +267,4 @@
 
     @property
     def symbols(self):
-<<<<<<< HEAD
-        yield self.symbol
-
-
-class SymStackConst(SymbolicExpression):
-    """Represents a symbolic expression of the form "Sym + Offset",
-    representing an offset from a stack variable.
-
-    :ivar ~.offset: Constant offset.
-    :ivar ~.symbol: Symbol representing a stack variable.
-    """
-
-    symbol = _IndexedAttribute[Symbol, "SymStackConst", "Module"](
-        "symbol", lambda self: self._modules()
-    )
-
-    def __init__(self, offset, symbol, attributes=set()):
-        # type: (int, Symbol, AttributesCtorType) -> None
-        """
-        :param offset: Constant offset.
-        :param symbol: Symbol representing a stack variable.
-        :param attributes: :class:`SymbolicExpression.Attribute`\\s of this
-            expression.
-        """
-
-        super().__init__(attributes)
-        self.offset = offset  # type: int
-        self.symbol = symbol  # type: Symbol
-
-    @classmethod
-    def _from_protobuf(
-        cls,
-        proto_symstackconst,  # type: SymbolicExpression_pb2.SymStackConst
-        get_by_uuid,  # type: typing.Callable[[UUID], Node]
-    ):
-        # type: (...) -> SymStackConst
-        symbol = get_by_uuid(UUID(bytes=proto_symstackconst.symbol_uuid))
-        return cls(proto_symstackconst.offset, symbol)
-
-    def _to_protobuf(self):
-        # type: () -> SymbolicExpression_pb2.SymStackConst
-        proto_symstackconst = SymbolicExpression_pb2.SymStackConst()
-        proto_symstackconst.offset = self.offset
-        if self.symbol is not None:
-            proto_symstackconst.symbol_uuid = self.symbol.uuid.bytes
-        return proto_symstackconst
-
-    def __eq__(self, other):
-        # type: (typing.Any) -> bool
-        if not isinstance(other, SymStackConst):
-            return False
-        return (
-            self.offset == other.offset
-            and self.symbol.uuid == other.symbol.uuid
-            and self.attributes == other.attributes
-        )
-
-    def __hash__(self):
-        # type: () -> int
-        return hash((self.offset, self.symbol.uuid))
-
-    def __repr__(self):
-        # type: () -> str
-        return (
-            "SymStackConst("
-            "offset={offset!r}, "
-            "symbol={symbol!r}, "
-            "attributes={attributes_repr!s}, "
-            ")"
-        ).format(
-            offset=self.offset,
-            symbol=self.symbol,
-            attributes_repr=self._attributes_repr(),
-        )
-
-    def deep_eq(self, other):
-        # type: (typing.Any) -> bool
-        # Do not move __eq__. See docstring for Node.deep_eq for more info.
-        if not isinstance(other, SymStackConst):
-            return False
-        return (
-            self.offset == other.offset
-            and self.symbol.deep_eq(other.symbol)
-            and self.attributes == other.attributes
-        )
-
-    @property
-    def symbols(self):
-=======
->>>>>>> 4fb13322
         yield self.symbol